--- conflicted
+++ resolved
@@ -117,19 +117,6 @@
                              "filename": "{}".format(file_name)})
 
 
-<<<<<<< HEAD
-=======
-@app.route("/query", methods=['POST'])  # query string post
-def query_for_cli():
-    query = request.values.get('query')
-    try:
-        hashset = gbd_api.query_search(query, ["local"])
-        return json.dumps(list(hashset))
-    except tatsu.exceptions.FailedParse:
-        Response("Malformed query", status=400, mimetype="text/plain")
-
-
->>>>>>> 9f006d63
 @app.route('/attribute/<attribute>/<hashvalue>')
 def get_attribute(attribute, hashvalue):
     try:

--- conflicted
+++ resolved
@@ -83,21 +83,11 @@
 
 @app.route("/exportcsv", methods=['POST'])
 def get_csv_file():
-<<<<<<< HEAD
     query = request.form.get('query')
     ## TODO: parse list group1,group2,... to actual list -> is this really what we want?
     selected_groups = request.form.get('selected_groups').split(',')
     if selected_groups[0] == '':
         selected_groups = []
-=======
-    data = request.get_json(force=True, silent=True)
-    if data is None:
-        return Response("Bad Request", status=400, mimetype="text")
-    query = data.get('query')
-    selected_groups = data.get('selected_groups')
-    if not len(selected_groups):
-        selected_groups.append("filename")
->>>>>>> 54269718
     results = gbd_api.query_search(query, selected_groups)
     headers = ["hash", "filename"] if len(selected_groups) == 0 else ["hash"] + selected_groups
     content = "\n".join([" ".join([str(entry) for entry in result]) for result in results])

--- conflicted
+++ resolved
@@ -45,33 +45,6 @@
 
 @app.route("/", methods=['GET'])
 def quick_search():
-<<<<<<< HEAD
-    available_groups = sorted(gbd_api.get_all_groups())
-    available_groups.remove("local")
-    return render_template('quick_search.html', 
-        groups=available_groups, checked_groups=["filename"], 
-        results=[], query="", query_patterns=QUERY_PATTERNS)
-
-
-@app.route("/results", methods=['POST'])
-def quick_search_results():
-    query = request.values.get('query')
-    selected_groups = request.values.getlist('groups')
-    if not len(selected_groups):
-        selected_groups.append("filename")
-    available_groups = sorted(gbd_api.get_all_groups())
-    available_groups.remove("local")
-    groups = sorted(list(set(available_groups) & set(selected_groups)))
-    try:
-        rows = list(gbd_api.query_search(query, groups))
-        return render_template('quick_search_content.html', 
-            groups=available_groups, checked_groups=selected_groups, 
-            results=rows, query=query, query_patterns=QUERY_PATTERNS)
-    except tatsu.exceptions.FailedParse:
-        return Response("Malformed Query", status=400)
-    except ValueError:
-        return Response("Attribute not Available", status=404)
-=======
     try:
         return render_template('index.html')
     except:
@@ -112,7 +85,6 @@
         return Response(json.dumps(available_groups), status=200, mimetype="application/json")
     except:
         return Response("System is temporarily under maintenance", status=503, mimetype="text/plain")
->>>>>>> 09190995
 
 
 @app.route("/exportcsv", methods=['POST'])

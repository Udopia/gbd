#!/usr/bin/python3
# -*- coding: utf-8 -*-

# Global Benchmark Database (GBD)
# Copyright (C) 2019 Markus Iser, Luca Springer, Karlsruhe Institute of Technology (KIT)
# 
# This program is free software: you can redistribute it and/or modify
# it under the terms of the GNU General Public License as published by
# the Free Software Foundation, either version 3 of the License, or
# (at your option) any later version.
# 
# This program is distributed in the hope that it will be useful,
# but WITHOUT ANY WARRANTY; without even the implied warranty of
# MERCHANTABILITY or FITNESS FOR A PARTICULAR PURPOSE.  See the
# GNU General Public License for more details.
# 
# You should have received a copy of the GNU General Public License
# along with this program.  If not, see <http://www.gnu.org/licenses/>.

import datetime
import logging
import os
import argparse
from gbd_tool.util import eprint
from os.path import basename

import gbd_server

import tatsu
import flask
from flask import Flask, request, send_file, json, Response
from flask import render_template
from flask.logging import default_handler
from flask_limiter import Limiter
from flask_limiter.util import get_remote_address
from gbd_tool.gbd_api import GbdApi
from tatsu import exceptions
from werkzeug.middleware.proxy_fix import ProxyFix

limiter = None
DATABASE = None
gbd_api = None
app = Flask(__name__)

QUERY_PATTERNS = [
    'competition_track = main_2019',
    'local like %vliw%',
    'variables > 5000000',
    '(clauses_horn / clauses) > .9'
]


@app.route("/", methods=['GET'])
def quick_search():
<<<<<<< HEAD
    return render_template('index.html')


@app.route("/results", methods=['POST'])
def quick_search_results_json():
    data = request.get_json(force=True, silent=True)
    if data is None:
        return Response("Bad Request", status=400, mimetype="text/plain")
    query = data.get('query')
    selected_groups = data.get('selected_groups')
    if not len(selected_groups):
        selected_groups.append("filename")
    available_groups = sorted(gbd_api.get_all_groups())
    available_groups.remove("local")
    groups = sorted(list(set(available_groups) & set(selected_groups)))
    try:
        rows = list(gbd_api.query_search(query, groups))
        groups.insert(0, "GBDhash")
        result = list(dict((groups[index], row[index]) for index in range(0, len(groups))) for row in rows)
        return Response(json.dumps(result), status=200, mimetype="application/json")
    except tatsu.exceptions.FailedParse:
        return Response("Malformed Query", status=400, mimetype="text/plain")
    except ValueError:
        return Response("Attribute not Available", status=404, mimetype="text/plain")


@app.route("/getgroups", methods=['GET'])
def get_all_groups():
    available_groups = sorted(gbd_api.get_all_groups())
    available_groups.remove("local")
    return Response(json.dumps(available_groups), status=200, mimetype="application/json")
=======
    try:
        available_groups = sorted(gbd_api.get_all_groups())
        available_groups.remove("local")
        return render_template('quick_search.html', 
            groups=available_groups, checked_groups=["filename"], 
            results=[], query="", query_patterns=QUERY_PATTERNS)
    except:
        return "System is temporarily under maintenance"


@app.route("/results", methods=['POST'])
def quick_search_results():
    try:
        query = request.values.get('query')
        selected_groups = request.values.getlist('groups')
        if not len(selected_groups):
            selected_groups.append("filename")
        available_groups = sorted(gbd_api.get_all_groups())
        available_groups.remove("local")
        groups = sorted(list(set(available_groups) & set(selected_groups)))
        try:
            rows = list(gbd_api.query_search(query, groups))
            return render_template('quick_search_content.html', 
                groups=available_groups, checked_groups=selected_groups, 
                results=rows, query=query, query_patterns=QUERY_PATTERNS)
        except tatsu.exceptions.FailedParse:
            return Response("Malformed Query", status=400)
        except ValueError:
            return Response("Attribute not Available", status=404)
    except:
        return "System is temporarily under maintenance"
>>>>>>> de25d75c


@app.route("/exportcsv", methods=['POST'])
def get_csv_file():
<<<<<<< HEAD
    data = request.get_json(force=True, silent=True)
    if data is None:
        return Response("Bad Request", status=400, mimetype="text/plain")
    query = data.get('query')
    selected_groups = data.get('selected_groups')
    results = gbd_api.query_search(query, selected_groups)
    headers = ["hash", "filename"] if len(selected_groups) == 0 else ["hash"] + selected_groups
    content = "\n".join([" ".join([str(entry) for entry in result]) for result in results])
    app.logger.info('Sending CSV file to {} at {}'.format(request.remote_addr, datetime.datetime.now()))
    file_name = "query_result.csv"
    return Response(" ".join(headers) + "\n" + content, mimetype='text/csv',
                    headers={"Content-Disposition": "attachment; filename=\"{}\"".format(file_name),
                             "filename": "{}".format(file_name)})
=======
    try:
        query = request.values.get('query')
        checked_groups = request.values.getlist('groups')
        results = gbd_api.query_search(query, checked_groups)
        headers = ["hash", "filename"] if len(checked_groups) == 0 else ["hash"] + checked_groups
        content = "\n".join([" ".join([str(entry) for entry in result]) for result in results])
        app.logger.info('Sending CSV file to {} at {}'.format(request.remote_addr, datetime.datetime.now()))
        return Response(" ".join(headers) + "\n" + content, mimetype='text/csv', headers={"Content-Disposition": "attachment; filename=\"query_result.csv\""})
    except:
        return "System is temporarily under maintenance"
>>>>>>> de25d75c


@app.route("/getinstances", methods=['POST'])
def get_url_file():
<<<<<<< HEAD
    data = request.get_json(force=True, silent=True)
    if data is None:
        return Response("Bad Request", status=400, mimetype="text/plain")
    query = data.get('query')
    result = gbd_api.query_search(query, ["local"])
    # hashes = [row[0] for row in result]
    # content = "\n".join([flask.url_for("get_file", hashvalue=hv, _external=True) for hv in hashes])
    print(str(result))
    content = "\n".join(
        [os.path.join(flask.url_for("get_file", hashvalue=row[0], _external=True), os.path.basename(row[1])) for row in
         result])
    app.logger.info('Sending URL file to {} at {}'.format(request.remote_addr, datetime.datetime.now()))
    file_name = "query_result.uri"
    return Response(content, mimetype='text/uri-list',
                    headers={"Content-Disposition": "attachment; filename=\"{}\"".format(file_name),
                             "filename": "{}".format(file_name)})
=======
    try:
        query = request.values.get('query')
        result = gbd_api.query_search(query, ["local"])
        #hashes = [row[0] for row in result]
        #content = "\n".join([flask.url_for("get_file", hashvalue=hv, _external=True) for hv in hashes])
        print(str(result))
        content = "\n".join([os.path.join(flask.url_for("get_file", hashvalue=row[0], _external=True), os.path.basename(row[1])) for row in result])
        app.logger.info('Sending URL file to {} at {}'.format(request.remote_addr, datetime.datetime.now()))
        return Response(content, mimetype='text/uri-list', headers={"Content-Disposition": "attachment; filename=\"query_result.uri\""})
    except:
        return "System is temporarily under maintenance"
>>>>>>> de25d75c


@app.route("/query", methods=['POST'])  # query string post
def query_for_cli():
    try:
<<<<<<< HEAD
        hashset = gbd_api.query_search(query, ["local"])
        return json.dumps(list(hashset))
    except tatsu.exceptions.FailedParse:
        return Response("Malformed Query", status=400, mimetype="text/plain")
=======
        query = request.values.get('query')
        try:
            hashset = gbd_api.query_search(query, ["local"])
            return json.dumps(list(hashset))
        except tatsu.exceptions.FailedParse:
            return Response("Malformed Query", status=400)
    except:
        return "System is temporarily under maintenance"
>>>>>>> de25d75c


@app.route('/attribute/<attribute>/<hashvalue>')
def get_attribute(attribute, hashvalue):
    try:
        values = gbd_api.search(attribute, hashvalue)
        if len(values) == 0:
            return "No entry in attribute table associated with this hash"
        return str(",".join(str(value) for value in values))
    except ValueError as err:
        return "Value Error: {}".format(err)
    except:
        return "System is temporarily under maintenance"


@app.route('/file/<hashvalue>', defaults={'filename': None})
@app.route('/file/<hashvalue>/<filename>')
def get_file(hashvalue, filename):
    try:
        values = gbd_api.search("local", hashvalue)
        if len(values) == 0:
            return "No according file found in our database"
        try:
            path = values.pop()
            return send_file(path, as_attachment=True, attachment_filename=os.path.basename(path))
        except FileNotFoundError:
            return "Sorry, I don't have access to the files right now :(\n"
    except:
        return "System is temporarily under maintenance"


@app.route('/info/<hashvalue>')
def get_all_attributes(hashvalue):
    try:
        groups = gbd_api.get_all_groups()
        info = dict([])
        for attribute in groups:
            values = gbd_api.search(attribute, hashvalue)
            info.update({attribute: str(",".join(str(value) for value in values))})
        return json.dumps(info)
    except:
        return "System is temporarily under maintenance"

@app.route("/getdatabase", methods=['GET'])
def get_default_database_file():
    try:
        global DATABASE
        app.logger.info('Sending database to {} at {}'.format(request.remote_addr, datetime.datetime.now()))
        return send_file(DATABASE, attachment_filename=basename(DATABASE), as_attachment=True)
    except:
        return "System is temporarily under maintenance"


def main():
    parser = argparse.ArgumentParser(description='Web- and Micro- Services to access global benchmark database.')
    parser.add_argument('-d', "--db", help='Specify database to work with', default=os.environ.get('GBD_DB'), nargs='?')
    parser.add_argument('-p', "--port", help='Specify port on which to listen', type=int)
    args = parser.parse_args()
    if not args.db:
        eprint("""No database path is given. 
A database path can be given in two ways:
-- by setting the environment variable GBD_DB
-- by giving a path via --db=[path]
A database file containing some attributes of instances used in the SAT Competitions can be obtained at http://gbd.iti.kit.edu/getdatabase
Don't forget to initialize each database with the paths to your benchmarks by using the init-command. """)
    else:
        logging.basicConfig(filename='server.log', level=logging.DEBUG)
        logging.getLogger().addHandler(default_handler)
        global DATABASE
        DATABASE = args.db
        global gbd_api
        gbd_api = GbdApi(DATABASE)
        global app
        app.wsgi_app = ProxyFix(app.wsgi_app, x_for=1)
        app.config['database'] = DATABASE
        app.static_folder = os.path.join(os.path.dirname(os.path.abspath(gbd_server.__file__)), "static")
        app.template_folder = os.path.join(os.path.dirname(os.path.abspath(gbd_server.__file__)), "templates-vue")
        global limiter
        limiter = Limiter(app, key_func=get_remote_address)
        app.run(host='0.0.0.0', port=args.port)


if __name__ == '__main__':
    main()<|MERGE_RESOLUTION|>--- conflicted
+++ resolved
@@ -52,7 +52,6 @@
 
 @app.route("/", methods=['GET'])
 def quick_search():
-<<<<<<< HEAD
     return render_template('index.html')
 
 
@@ -84,44 +83,10 @@
     available_groups = sorted(gbd_api.get_all_groups())
     available_groups.remove("local")
     return Response(json.dumps(available_groups), status=200, mimetype="application/json")
-=======
-    try:
-        available_groups = sorted(gbd_api.get_all_groups())
-        available_groups.remove("local")
-        return render_template('quick_search.html', 
-            groups=available_groups, checked_groups=["filename"], 
-            results=[], query="", query_patterns=QUERY_PATTERNS)
-    except:
-        return "System is temporarily under maintenance"
-
-
-@app.route("/results", methods=['POST'])
-def quick_search_results():
-    try:
-        query = request.values.get('query')
-        selected_groups = request.values.getlist('groups')
-        if not len(selected_groups):
-            selected_groups.append("filename")
-        available_groups = sorted(gbd_api.get_all_groups())
-        available_groups.remove("local")
-        groups = sorted(list(set(available_groups) & set(selected_groups)))
-        try:
-            rows = list(gbd_api.query_search(query, groups))
-            return render_template('quick_search_content.html', 
-                groups=available_groups, checked_groups=selected_groups, 
-                results=rows, query=query, query_patterns=QUERY_PATTERNS)
-        except tatsu.exceptions.FailedParse:
-            return Response("Malformed Query", status=400)
-        except ValueError:
-            return Response("Attribute not Available", status=404)
-    except:
-        return "System is temporarily under maintenance"
->>>>>>> de25d75c
 
 
 @app.route("/exportcsv", methods=['POST'])
 def get_csv_file():
-<<<<<<< HEAD
     data = request.get_json(force=True, silent=True)
     if data is None:
         return Response("Bad Request", status=400, mimetype="text/plain")
@@ -135,23 +100,10 @@
     return Response(" ".join(headers) + "\n" + content, mimetype='text/csv',
                     headers={"Content-Disposition": "attachment; filename=\"{}\"".format(file_name),
                              "filename": "{}".format(file_name)})
-=======
-    try:
-        query = request.values.get('query')
-        checked_groups = request.values.getlist('groups')
-        results = gbd_api.query_search(query, checked_groups)
-        headers = ["hash", "filename"] if len(checked_groups) == 0 else ["hash"] + checked_groups
-        content = "\n".join([" ".join([str(entry) for entry in result]) for result in results])
-        app.logger.info('Sending CSV file to {} at {}'.format(request.remote_addr, datetime.datetime.now()))
-        return Response(" ".join(headers) + "\n" + content, mimetype='text/csv', headers={"Content-Disposition": "attachment; filename=\"query_result.csv\""})
-    except:
-        return "System is temporarily under maintenance"
->>>>>>> de25d75c
 
 
 @app.route("/getinstances", methods=['POST'])
 def get_url_file():
-<<<<<<< HEAD
     data = request.get_json(force=True, silent=True)
     if data is None:
         return Response("Bad Request", status=400, mimetype="text/plain")
@@ -168,30 +120,11 @@
     return Response(content, mimetype='text/uri-list',
                     headers={"Content-Disposition": "attachment; filename=\"{}\"".format(file_name),
                              "filename": "{}".format(file_name)})
-=======
-    try:
-        query = request.values.get('query')
-        result = gbd_api.query_search(query, ["local"])
-        #hashes = [row[0] for row in result]
-        #content = "\n".join([flask.url_for("get_file", hashvalue=hv, _external=True) for hv in hashes])
-        print(str(result))
-        content = "\n".join([os.path.join(flask.url_for("get_file", hashvalue=row[0], _external=True), os.path.basename(row[1])) for row in result])
-        app.logger.info('Sending URL file to {} at {}'.format(request.remote_addr, datetime.datetime.now()))
-        return Response(content, mimetype='text/uri-list', headers={"Content-Disposition": "attachment; filename=\"query_result.uri\""})
-    except:
-        return "System is temporarily under maintenance"
->>>>>>> de25d75c
 
 
 @app.route("/query", methods=['POST'])  # query string post
 def query_for_cli():
     try:
-<<<<<<< HEAD
-        hashset = gbd_api.query_search(query, ["local"])
-        return json.dumps(list(hashset))
-    except tatsu.exceptions.FailedParse:
-        return Response("Malformed Query", status=400, mimetype="text/plain")
-=======
         query = request.values.get('query')
         try:
             hashset = gbd_api.query_search(query, ["local"])
@@ -200,7 +133,6 @@
             return Response("Malformed Query", status=400)
     except:
         return "System is temporarily under maintenance"
->>>>>>> de25d75c
 
 
 @app.route('/attribute/<attribute>/<hashvalue>')

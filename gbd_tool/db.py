--- conflicted
+++ resolved
@@ -16,10 +16,7 @@
 
 import sqlite3
 import os
-<<<<<<< HEAD
-=======
 import json
->>>>>>> 9f20b7a7
 
 from gbd_tool.gbd_hash import HASH_VERSION
 from gbd_tool.util import eprint, is_number
@@ -33,13 +30,8 @@
 
 class Database:
 
-<<<<<<< HEAD
-    def __init__(self, path_var):
-        self.paths = path_var.split(":")
-=======
     def __init__(self, path_list):
         self.paths = path_list
->>>>>>> 9f20b7a7
         # init non-existent databases and check existing databases
         for path in self.paths:
             if not os.path.isfile(path):
@@ -48,21 +40,13 @@
             else:
                 self.check(path, VERSION, HASH_VERSION)
         # init connection
-<<<<<<< HEAD
-        eprint("Main connection: {}".format(self.paths[0]))
-=======
         #eprint("Main connection: {}".format(self.paths[0]))
->>>>>>> 9f20b7a7
         self.connection = sqlite3.connect(self.paths[0])
         self.cursor = self.connection.cursor()
         # attach additional databases
         for path in self.paths[1:]:
             name = os.path.splitext(os.path.basename(path))[0]
-<<<<<<< HEAD
-            eprint("Attaching '{}' as {}".format(path, name))
-=======
             #eprint("Attaching '{}' as {}".format(path, name))
->>>>>>> 9f20b7a7
             self.cursor.execute("ATTACH DATABASE '{}' AS {}".format(path, name))
         # basic consistency test
         if not "local" in self.tables():
@@ -81,11 +65,7 @@
         cur.execute("CREATE TABLE __version (entry UNIQUE, version INT, hash_version INT)")
         cur.execute("INSERT INTO __version (entry, version, hash_version) VALUES (0, {}, {})".format(version, hash_version))
         cur.execute("CREATE TABLE local (hash TEXT NOT NULL, value TEXT NOT NULL)")
-<<<<<<< HEAD
-        cur.execute("CREATE TABLE filename (hash TEXT NOT NULL, value TEXT NOT NULL)")
-=======
         cur.execute("CREATE VIEW IF NOT EXISTS filename (hash, value) AS SELECT hash, REPLACE(value, RTRIM(value, REPLACE(value, '/', '')), '') FROM local")
->>>>>>> 9f20b7a7
         con.commit()
         con.close()
 
@@ -93,12 +73,8 @@
         con = sqlite3.connect(path)
         cur = con.cursor()
         lst = cur.execute("SELECT tbl_name FROM sqlite_master WHERE type='table'")
-<<<<<<< HEAD
-        if not "__version" in [x[0] for x in lst]:
-=======
         tables = [x[0] for x in lst]
         if not "__version" in tables:
->>>>>>> 9f20b7a7
             eprint("WARNING: Version info not available in database {}".format(path))
             return
         __version = cur.execute("SELECT version, hash_version FROM __version").fetchall()
@@ -106,8 +82,6 @@
             eprint("WARNING: DB Version is {} but tool version is {}".format(__version[0][0], version))
         if __version[0][1] != hash_version:
             eprint("WARNING: DB Hash-Version is {} but tool hash-version is {}".format(__version[0][1], hash_version))
-<<<<<<< HEAD
-=======
 
         # upgrade legacy data-model
         if "filename" in tables:
@@ -118,7 +92,6 @@
         if not "__meta" in tables:
             cur.execute("CREATE TABLE __meta (name TEXT UNIQUE, value BLOB)")
 
->>>>>>> 9f20b7a7
         con.close()
 
     def value_query(self, q):
@@ -134,36 +107,26 @@
         self.commit()
 
     def bulk_insert(self, table, lst):
-<<<<<<< HEAD
-        self.cursor.executemany("INSERT INTO {} VALUES (?,?)".format(table), lst)
-=======
         if self.table_unique(table):
             self.cursor.executemany("REPLACE INTO {} VALUES (?,?)".format(table), lst)
         else:
             self.cursor.executemany("INSERT INTO {} VALUES (?,?)".format(table), lst)
->>>>>>> 9f20b7a7
 
     def commit(self):
         self.connection.commit()
 
-<<<<<<< HEAD
-=======
     def tables_and_views(self):
         lst = self.query(r"SELECT tbl_name FROM sqlite_master WHERE (type='table' OR type='view') AND NOT tbl_name LIKE '\_\_%' escape '\' AND NOT tbl_name LIKE 'sqlite\_%' escape '\'")
         return [x[0] for x in lst]
 
->>>>>>> 9f20b7a7
     def tables(self):
         lst = self.query(r"SELECT tbl_name FROM sqlite_master WHERE type='table' AND NOT tbl_name LIKE '\_\_%' escape '\' AND NOT tbl_name LIKE 'sqlite\_%' escape '\'")
         return [x[0] for x in lst]
 
-<<<<<<< HEAD
-=======
     def views(self):
         lst = self.query(r"SELECT tbl_name FROM sqlite_master WHERE type='view' AND NOT tbl_name LIKE '\_\_%' escape '\' AND NOT tbl_name LIKE 'sqlite\_%' escape '\'")
         return [x[0] for x in lst]
 
->>>>>>> 9f20b7a7
     def table_info(self, table):
         lst = self.query("PRAGMA table_info({})".format(table))
         columns = ('index', 'name', 'type', 'notnull', 'default_value', 'pk')
@@ -181,8 +144,6 @@
         columns = ('index_rank', 'table_rank', 'name')
         index_info = dict(zip(columns, tup[0]))
         return index_info
-<<<<<<< HEAD
-=======
 
     def table_info_augmented(self, table):
         table_infos = [info.update({'unique': False}) or info for info in self.table_info(table)]
@@ -241,4 +202,3 @@
         values[meta_feature] = value
         self.submit("INSERT OR REPLACE INTO __meta (name, value) VALUES ('{}', '{}')".format(table, json.dumps(values)))
 
->>>>>>> 9f20b7a7

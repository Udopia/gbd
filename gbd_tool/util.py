# Global Benchmark Database (GBD)
# Copyright (C) 2019 Markus Iser, Luca Springer, Karlsruhe Institute of Technology (KIT)
# 
# This program is free software: you can redistribute it and/or modify
# it under the terms of the GNU General Public License as published by
# the Free Software Foundation, either version 3 of the License, or
# (at your option) any later version.
# 
# This program is distributed in the hope that it will be useful,
# but WITHOUT ANY WARRANTY; without even the implied warranty of
# MERCHANTABILITY or FITNESS FOR A PARTICULAR PURPOSE.  See the
# GNU General Public License for more details.
# 
# You should have received a copy of the GNU General Public License
# along with this program.  If not, see <http://www.gnu.org/licenses/>.

import sys
import bz2
import gzip
import lzma
import io

__all__ = ['eprint', 'read_hashes', 'confirm', 'open_cnf_file', 'is_number']


def is_number(s):
<<<<<<< HEAD
    if str.isdecimal(s):
        return True
=======
>>>>>>> 9f20b7a7
    try:
        float(s)
        return True
    except ValueError:
        return False

def open_cnf_file(filename, mode):
    """
    Opens a CNF file (this is badly guarded, by file-extension only)
    """
    obj = None
    if filename.endswith('.cnf.gz'):
        obj = gzip.open(filename, mode)
    elif filename.endswith('.cnf.bz2'):
        obj = bz2.open(filename, mode)
    elif filename.endswith('.cnf.lzma') or filename.endswith('.cnf.xz'):
        obj = lzma.open(filename, mode)
    elif filename.endswith('.cnf'):
        obj = open(filename, mode)
    else:
        raise Exception("Unknown File Extension. Use .cnf, .cnf.bz2, .cnf.lzma, .cnf.xz, or .cnf.gz")
    
    if 'b' in mode:
        return io.BufferedReader(obj, io.DEFAULT_BUFFER_SIZE * 8)
    else:
        return obj


def eprint(*args, **kwargs):
    print(*args, file=sys.stderr, **kwargs)


def read_hashes():
    eprint("Reading hashes from stdin ...")
    hashes = list()
    try:
        while True:
            line = sys.stdin.readline().split()
            if len(line) == 0:
                return hashes
            hashes.extend(line)
    except KeyboardInterrupt:
        return hashes
    return hashes


def confirm(prompt='Confirm', resp=False):
    """
    prompts for yes or no response from the user. Returns True for yes and False for no.
    'resp' should be set to the default value assumed by the caller when user simply types ENTER.
    """
    if resp:
        prompt = '%s [%s]|%s: ' % (prompt, 'y', 'n')
    else:
        prompt = '%s [%s]|%s: ' % (prompt, 'n', 'y')

    while True:
        ans = input(prompt)
        if not ans:
            return resp
        if ans not in ['y', 'Y', 'n', 'N']:
            print('please enter y or n.')
            continue
        if ans == 'y' or ans == 'Y':
            return True
        if ans == 'n' or ans == 'N':
            return False<|MERGE_RESOLUTION|>--- conflicted
+++ resolved
@@ -24,11 +24,6 @@
 
 
 def is_number(s):
-<<<<<<< HEAD
-    if str.isdecimal(s):
-        return True
-=======
->>>>>>> 9f20b7a7
     try:
         float(s)
         return True

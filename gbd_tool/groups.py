# Global Benchmark Database (GBD)
# Copyright (C) 2019 Markus Iser, Luca Springer, Karlsruhe Institute of Technology (KIT)
# 
# This program is free software: you can redistribute it and/or modify
# it under the terms of the GNU General Public License as published by
# the Free Software Foundation, either version 3 of the License, or
# (at your option) any later version.
# 
# This program is distributed in the hope that it will be useful,
# but WITHOUT ANY WARRANTY; without even the implied warranty of
# MERCHANTABILITY or FITNESS FOR A PARTICULAR PURPOSE.  See the
# GNU General Public License for more details.
# 
# You should have received a copy of the GNU General Public License
# along with this program.  If not, see <http://www.gnu.org/licenses/>.

from gbd_tool.util import eprint

def add(database, name, unique=False, default=None):
    ustr = "UNIQUE" if unique else ""
    dstr = "DEFAULT \"{}\"".format(default) if default is not None else ""
    database.submit(
        'CREATE TABLE IF NOT EXISTS {} (hash TEXT {} NOT NULL, value TEXT NOT NULL {})'.format(name, ustr, dstr))
    if default is not None:
        database.submit('INSERT OR IGNORE INTO {} (hash) SELECT hash FROM local'.format(name))
<<<<<<< HEAD

def remove(database, name):
    database.submit('DROP TABLE IF EXISTS {}'.format(name))

def clear(database, name):
    database.submit('DELETE FROM {}'.format(name))


def reflect(database, name):
    table_infos = [info.update({'unique': False}) or info for info in database.table_info(name)]
       
    # determine unique columns
    index_list = database.index_list(name)
    for index in [e for e in index_list if e['unique']]:
        col = database.index_info(index['name'])['table_rank']
        table_infos[col]['unique'] = True

    for info in table_infos:
        if info['default_value'] is not None:
            info['default_value'] = info['default_value'].strip('"')
    
    return table_infos


def reflect_tags(database, name):
    return database.value_query('SELECT DISTINCT value FROM {}'.format(name))


def reflect_size(database, name):
    return database.value_query('SELECT count(*) FROM {}'.format(name))


def reflect_unique(database, name):
    info = reflect(database, name)
    return info[0]['unique']


def reflect_default(database, name):
    info = reflect(database, name)
    return info[1]['default_value']
=======
        database.submit('''CREATE TRIGGER {}_dval AFTER INSERT ON local BEGIN 
                INSERT INTO {} (hash) VALUES (NEW.hash); END'''.format(name, name))

def remove(database, name):
    database.submit('DROP TABLE IF EXISTS {}'.format(name))
    database.submit('DROP TRIGGER IF EXISTS {}_dval'.format(name))
>>>>>>> 9f20b7a7
<|MERGE_RESOLUTION|>--- conflicted
+++ resolved
@@ -23,52 +23,9 @@
         'CREATE TABLE IF NOT EXISTS {} (hash TEXT {} NOT NULL, value TEXT NOT NULL {})'.format(name, ustr, dstr))
     if default is not None:
         database.submit('INSERT OR IGNORE INTO {} (hash) SELECT hash FROM local'.format(name))
-<<<<<<< HEAD
-
-def remove(database, name):
-    database.submit('DROP TABLE IF EXISTS {}'.format(name))
-
-def clear(database, name):
-    database.submit('DELETE FROM {}'.format(name))
-
-
-def reflect(database, name):
-    table_infos = [info.update({'unique': False}) or info for info in database.table_info(name)]
-       
-    # determine unique columns
-    index_list = database.index_list(name)
-    for index in [e for e in index_list if e['unique']]:
-        col = database.index_info(index['name'])['table_rank']
-        table_infos[col]['unique'] = True
-
-    for info in table_infos:
-        if info['default_value'] is not None:
-            info['default_value'] = info['default_value'].strip('"')
-    
-    return table_infos
-
-
-def reflect_tags(database, name):
-    return database.value_query('SELECT DISTINCT value FROM {}'.format(name))
-
-
-def reflect_size(database, name):
-    return database.value_query('SELECT count(*) FROM {}'.format(name))
-
-
-def reflect_unique(database, name):
-    info = reflect(database, name)
-    return info[0]['unique']
-
-
-def reflect_default(database, name):
-    info = reflect(database, name)
-    return info[1]['default_value']
-=======
         database.submit('''CREATE TRIGGER {}_dval AFTER INSERT ON local BEGIN 
                 INSERT INTO {} (hash) VALUES (NEW.hash); END'''.format(name, name))
 
 def remove(database, name):
     database.submit('DROP TABLE IF EXISTS {}'.format(name))
-    database.submit('DROP TRIGGER IF EXISTS {}_dval'.format(name))
->>>>>>> 9f20b7a7
+    database.submit('DROP TRIGGER IF EXISTS {}_dval'.format(name))
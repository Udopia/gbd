#!/usr/bin/python3
# -*- coding: utf-8 -*-

# GBD Benchmark Database (GBD)
# Copyright (C) 2019 Markus Iser, Luca Springer, Karlsruhe Institute of Technology (KIT)
# 
# This program is free software: you can redistribute it and/or modify
# it under the terms of the GNU General Public License as published by
# the Free Software Foundation, either version 3 of the License, or
# (at your option) any later version.
# 
# This program is distributed in the hope that it will be useful,
# but WITHOUT ANY WARRANTY; without even the implied warranty of
# MERCHANTABILITY or FITNESS FOR A PARTICULAR PURPOSE.  See the
# GNU General Public License for more details.
# 
# You should have received a copy of the GNU General Public License
# along with this program.  If not, see <http://www.gnu.org/licenses/>.

import argparse
import os
import re
from os.path import join, dirname, realpath
import sys
from gbd_tool.util import eprint, confirm, read_hashes
from gbd_tool.gbd_api import GbdApi
from gbd_tool.db import Database
from gbd_tool import benchmark_administration

def cli_hash(api: GbdApi, args):
    path = os.path.abspath(args.path)
    print(GbdApi.hash_file(path))

def cli_import(api: GbdApi, args):
    path = os.path.abspath(args.path)
    api.import_file(path, args.key, args.source, args.target)

def cli_init(api: GbdApi, args):
    path = os.path.abspath(args.path)
<<<<<<< HEAD
    api = GbdApi(args.db)
    api.init_database(path, int(args.jobs))

def cli_bootstrap(args):
    api = GbdApi(args.db)
    api.bootstrap(args.algo, int(args.jobs))

def cli_sanitize(args):
    api = GbdApi(args.db)
    api.sanitize(args.hashes, int(args.jobs))

# entry for modify command
def cli_group(args):
    if args.name.startswith("__"):
        eprint("Names starting with '__' are reserved for system tables")
        return
    api = GbdApi(args.db)
    if api.check_group_exists(args.name):
        eprint("Group {} does already exist".format(args.name))
    elif not args.remove and not args.clear:
        eprint("Adding or modifying group '{}', unique {}, default-value {}".format(
            args.name, args.unique is not None, args.unique))
        api.add_attribute_group(args.name, args.unique)
        return
    if not api.check_group_exists(args.name):
        eprint("Group '{}' does not exist".format(args.name))
        return
    if args.remove and confirm("Delete group '{}'?".format(args.name)):
        api.remove_attribute_group(args.name)
    else:
        if args.clear and confirm("Clear group '{}'?".format(args.name)):
            api.clear_group(args.name)
=======
    api.init_database(path)

def cli_bootstrap(api: GbdApi, args):
    api.bootstrap(args.algo)
>>>>>>> 9f20b7a7

def cli_sanitize(api: GbdApi, args):
    api.sanitize(args.hashes)

# create feature
def cli_create(api: GbdApi, args):
    if not api.feature_exists(args.name):
        api.create_feature(args.name, args.unique)
    else:
        eprint("Feature '{}' does already exist".format(args.name))

# delete feature
def cli_delete(api: GbdApi, args):
    if api.feature_exists(args.name):
        if (not args.hashes or len(args.hashes) == 0) and not sys.stdin.isatty():
            args.hashes = read_hashes()
        if args.hashes and len(args.hashes) > 0:
            if args.force or confirm("Delete attributes of given hashes from '{}'?".format(args.name)):
                api.remove_attributes(args.name, args.hashes)
        elif args.force or confirm("Delete feature '{}' and all associated attributes?".format(args.name)):
            api.remove_feature(args.name)
    else:
        eprint("Feature '{}' does not exist".format(args.name))

# entry for query command
def cli_get(api: GbdApi, args):
    if (not args.query or len(args.query) == 0) and not sys.stdin.isatty():
        hashes = read_hashes()
        resultset = api.hash_search(hashes, args.resolve, args.collapse, args.group_by)
    else:
        resultset = api.query_search(args.query, args.resolve, args.collapse, args.group_by)
    for result in resultset:
        print(args.separator.join([(str(item or '')) for item in result]))


# associate an attribute with a hash and a value
<<<<<<< HEAD
def cli_set(args):
    api = GbdApi(args.db)
    if args.remove and (args.force or confirm("Delete tag '{}' from '{}'?".format(args.value, args.name))):
        api.remove_attribute(args.name, args.value, args.hashes)
    elif (not args.hashes or len(args.hashes) == 0) and not sys.stdin.isatty():
        # read hashes from stdin
        hashes = read_hashes()
        api.set_attribute(args.name, args.value, hashes, args.force)
    else:
        api.set_attribute(args.name, args.value, args.hashes, args.force)
=======
def cli_set(api: GbdApi, args):
    if (not args.hashes or len(args.hashes) == 0) and not sys.stdin.isatty():
        args.hashes = read_hashes()
    api.set_attribute(args.name, args.value, args.hashes, args.force)

>>>>>>> 9f20b7a7

def cli_meta_get(api: GbdApi, args):
    info = api.meta_get(args.feature)
    print(info)

def cli_meta_set(api: GbdApi, args):
    api.meta_set(args.feature, args.name, args.value)

def cli_meta_clear(api: GbdApi, args):
    api.meta_clear(args.feature, args.name)


def cli_info(api: GbdApi, args):
    if args.name is not None:
<<<<<<< HEAD
        if args.values:
            info = api.get_group_values(args.name)
            print(*info, sep='\n')
        else:
            info = api.get_group_info(args.name)
            for k,v in info.items():
                print(k, v)
    else:
        result = api.get_database_info()
        print("Using '{}'".format(result.get('name')))
        print("Found tables: {}".format(",".join(api.get_all_groups())))
=======
        info = api.get_feature_info(args.name)
        for k,v in info.items():
            print("{}: {}".format(k, v))
    else:
        print("Features: {}".format(" ".join(api.get_material_features())))
        print("Virtual: {}".format(" ".join(api.get_virtual_features())))
>>>>>>> 9f20b7a7


# define directory type for argparse
def directory_type(dir):
    if not os.path.isdir(dir):
        raise argparse.ArgumentTypeError('{0} is not a directory'.format(dir))
    if os.access(dir, os.R_OK):
        return dir
    else:
        raise argparse.ArgumentTypeError('{0} is not readable'.format(dir))

def file_type(path):
    if not os.path.isfile(path):
        raise argparse.ArgumentTypeError('{0} is not a regular file'.format(path))
    if os.access(path, os.R_OK):
        return path
    else:
        raise argparse.ArgumentTypeError('{0} is not readable'.format(path))

def column_type(s):
    pat = re.compile(r"^[a-zA-Z][a-zA-Z0-9_]*$")
    if not pat.match(s):
        raise argparse.ArgumentTypeError('group-name:{0} does not match regular expression {1}'.format(s, pat.pattern))
    return s


def main():
    parser = argparse.ArgumentParser(description='Access and maintain the global benchmark database.')

    parser.add_argument('-d', "--db", help='Specify database to work with', default=os.environ.get('GBD_DB'), nargs='?')
    parser.add_argument('-j', "--jobs", help='Specify number of parallel jobs', default=1, nargs='?')

    parser.add_argument('-s', "--separator", choices=[" ", ",", ";"], default=" ", help="Feature separator (outer delimiter used in import and output)")
    parser.add_argument('-i', "--inner-separator", choices=[" ", ",", ";"], default=",", help="Inner separator (used to group multiple values in one column)")
    
    parser.add_argument('-t', "--join-type", choices=["INNER", "OUTER", "LEFT"], default="INNER", help="Join Type: treatment of missing values in queries")

    subparsers = parser.add_subparsers(help='Available Commands:')

    parser_init = subparsers.add_parser('init', help='Initialize Database')
    parser_init.add_argument('path', type=directory_type, help="Path to benchmarks")
    parser_init.set_defaults(func=cli_init)

    # define bootstrap command sub-structure
    parser_algo = subparsers.add_parser('bootstrap', help='Calculate hard-coded sets of instance attributes')
    parser_algo.add_argument('algo', help='Specify which attributes to bootstrap', nargs='?', default='clause_types', choices=['clause_types', 'degree_sequence_hash'])
    parser_algo.set_defaults(func=cli_bootstrap)

    parser_sanitize = subparsers.add_parser('sanitize', help='Print sanitation info for given hashes')
    parser_sanitize.add_argument('hashes', help='Hashes', nargs='+')
    parser_sanitize.set_defaults(func=cli_sanitize)

    parser_import = subparsers.add_parser('import', help='Import attributes from csv-file')
    parser_import.add_argument('path', type=file_type, help="Path to csv-file")
    parser_import.add_argument('-k', '--key', type=column_type, help="Name of the key column (gbd-hash)", required=True)
    parser_import.add_argument('-s', '--source', help="Name of source column in csv-file", required=True)
    parser_import.add_argument('-t', '--target', type=column_type, help="Name of target column (in database)", required=True)
    parser_import.set_defaults(func=cli_import)

    # define info
    parser_reflect = subparsers.add_parser('info', help='Print info about available features')
    parser_reflect.add_argument('name', type=column_type, help='Print info about specified feature', nargs='?')
    parser_reflect.set_defaults(func=cli_info)

    parser_hash = subparsers.add_parser('hash', help='Print hash for a single file')
    parser_hash.add_argument('path', type=file_type, help="Path to one benchmark")
    parser_hash.set_defaults(func=cli_hash)

    # define create command sub-structure
<<<<<<< HEAD
    parser_group = subparsers.add_parser('group', help='Create or modify an attribute group')
    parser_group.add_argument('name', type=column_type, help='Name of group to create (or modify)')
    parser_group.add_argument('-u', '--unique', help='Attribute has one unique value per benchmark (expects a default value)')
    parser_group.add_argument('-r', '--remove', action='store_true', help='If group exists: remove the group with the specified name')
    parser_group.add_argument('-c', '--clear', action='store_true', help='If group exists: remove all values in the group with the specified name')
    parser_group.set_defaults(func=cli_group)

    # define set command sub-structure
    parser_tag = subparsers.add_parser('set', help='Set attribute [name] to [value] for [hashes]')
    parser_tag.add_argument('hashes', help='Hashes', nargs='*')
    parser_tag.add_argument('-n', '--name', type=column_type, help='Attribute name', required=True)
    parser_tag.add_argument('-v', '--value', help='Attribute value', required=True)
    parser_tag.add_argument('-r', '--remove', action='store_true', help='Remove attribute from hashes if present, instead of adding it')
    parser_tag.add_argument('-f', '--force', action='store_true', help='Overwrite existing values')
    parser_tag.set_defaults(func=cli_set)

    # define find command sub-structure
    parser_query = subparsers.add_parser('get', help='Query the benchmark database')
    parser_query.add_argument('query', help='Specify a query-string (e.g. "variables > 100 and path like %%mp1%%")', nargs='?')
    parser_query.add_argument('-r', '--resolve', help='Names of groups to resolve hashes against', nargs='+')
    parser_query.add_argument('-c', '--collapse', action='store_true', help='Show only one representative per hash')
    parser_query.add_argument('-g', '--group_by', help='Group by specified attribute (instead of gbd-hash)')
    parser_query.set_defaults(func=cli_get)
=======
    parser_create = subparsers.add_parser('create', help='Create a new feature')
    parser_create.add_argument('name', type=column_type, help='Name of feature')
    parser_create.add_argument('-u', '--unique', help='Unique constraint: specify default-value of feature')
    parser_create.set_defaults(func=cli_create)

    parser_delete = subparsers.add_parser('delete', help='Delete all values assiociated with given hashes and remove feature if no hashes are given')
    parser_delete.add_argument('hashes', help='Hashes', nargs='*')
    parser_delete.add_argument('name', type=column_type, help='Name of feature')
    parser_delete.add_argument('-f', '--force', action='store_true', help='Do not ask for confirmation')
    parser_delete.set_defaults(func=cli_delete)

    # define set command sub-structure
    parser_set = subparsers.add_parser('set', help='Set attribute [name] to [value] for [hashes]')
    parser_set.add_argument('hashes', help='Hashes', nargs='*')
    parser_set.add_argument('-n', '--name', type=column_type, help='Attribute name', required=True)
    parser_set.add_argument('-v', '--value', help='Attribute value', required=True)
    parser_set.add_argument('-f', '--force', action='store_true', help='Overwrite existing unique values')
    parser_set.set_defaults(func=cli_set)

    # define get command sub-structure
    parser_get = subparsers.add_parser('get', help='Query the benchmark database')
    parser_get.add_argument('query', help='Specify a query-string (e.g. "variables > 100 and path like %%mp1%%")', nargs='?')
    parser_get.add_argument('-r', '--resolve', help='Names of groups to resolve hashes against', nargs='+')
    parser_get.add_argument('-c', '--collapse', action='store_true', help='Show only one representative per hash')
    parser_get.add_argument('-g', '--group_by', help='Group by specified attribute (instead of gbd-hash)')
    parser_get.set_defaults(func=cli_get)

    # meta-features
    parser_meta = subparsers.add_parser('meta', help='Control meta-features')
    parser_meta_subparsers = parser_meta.add_subparsers(help='Sub-Commands')
    parser_meta_get = parser_meta_subparsers.add_parser('get', help='Get feature meta-info')
    parser_meta_get.add_argument('feature', type=column_type, help='Specify feature')
    parser_meta_get.set_defaults(func=cli_meta_get)

    parser_meta_set = parser_meta_subparsers.add_parser('set', help='Set feature meta-info')
    parser_meta_set.add_argument('feature', type=column_type, help='Specify feature')
    parser_meta_set.add_argument('-n', '--name', type=column_type, help='Meta-feature name', required=True)
    parser_meta_set.add_argument('-v', '--value', help='Meta-feature value', required=True)
    parser_meta_set.set_defaults(func=cli_meta_set)

    parser_meta_clear = parser_meta_subparsers.add_parser('clear', help='Clear feature meta-info')
    parser_meta_clear.add_argument('feature', type=column_type, help='Specify feature')
    parser_meta_clear.add_argument('-n', '--name', type=column_type, help='Meta-feature name')
    parser_meta_clear.set_defaults(func=cli_meta_clear)
>>>>>>> 9f20b7a7

    # evaluate arguments
    args = parser.parse_args()
    if not args.db:
            eprint("""No database path is given. 
A database path can be given in two ways:
-- by setting the environment variable GBD_DB
-- by giving a path via --db=[path]
A database file containing some attributes of instances used in the SAT Competitions can be obtained at http://gbd.iti.kit.edu/getdatabase
Initialize your database with local paths to your benchmark instances by using the init-command. """)
    elif len(sys.argv) > 1:
        print("Database: {}".format(args.db))
        try:
            api = GbdApi(args.db, int(args.jobs), args.separator, args.inner_separator, args.join_type)
            args.func(api, args)
        except AttributeError as e:
            eprint(e)
    else:
        parser.print_help()


if __name__ == '__main__':
    main()<|MERGE_RESOLUTION|>--- conflicted
+++ resolved
@@ -37,45 +37,10 @@
 
 def cli_init(api: GbdApi, args):
     path = os.path.abspath(args.path)
-<<<<<<< HEAD
-    api = GbdApi(args.db)
-    api.init_database(path, int(args.jobs))
-
-def cli_bootstrap(args):
-    api = GbdApi(args.db)
-    api.bootstrap(args.algo, int(args.jobs))
-
-def cli_sanitize(args):
-    api = GbdApi(args.db)
-    api.sanitize(args.hashes, int(args.jobs))
-
-# entry for modify command
-def cli_group(args):
-    if args.name.startswith("__"):
-        eprint("Names starting with '__' are reserved for system tables")
-        return
-    api = GbdApi(args.db)
-    if api.check_group_exists(args.name):
-        eprint("Group {} does already exist".format(args.name))
-    elif not args.remove and not args.clear:
-        eprint("Adding or modifying group '{}', unique {}, default-value {}".format(
-            args.name, args.unique is not None, args.unique))
-        api.add_attribute_group(args.name, args.unique)
-        return
-    if not api.check_group_exists(args.name):
-        eprint("Group '{}' does not exist".format(args.name))
-        return
-    if args.remove and confirm("Delete group '{}'?".format(args.name)):
-        api.remove_attribute_group(args.name)
-    else:
-        if args.clear and confirm("Clear group '{}'?".format(args.name)):
-            api.clear_group(args.name)
-=======
     api.init_database(path)
 
 def cli_bootstrap(api: GbdApi, args):
     api.bootstrap(args.algo)
->>>>>>> 9f20b7a7
 
 def cli_sanitize(api: GbdApi, args):
     api.sanitize(args.hashes)
@@ -112,24 +77,11 @@
 
 
 # associate an attribute with a hash and a value
-<<<<<<< HEAD
-def cli_set(args):
-    api = GbdApi(args.db)
-    if args.remove and (args.force or confirm("Delete tag '{}' from '{}'?".format(args.value, args.name))):
-        api.remove_attribute(args.name, args.value, args.hashes)
-    elif (not args.hashes or len(args.hashes) == 0) and not sys.stdin.isatty():
-        # read hashes from stdin
-        hashes = read_hashes()
-        api.set_attribute(args.name, args.value, hashes, args.force)
-    else:
-        api.set_attribute(args.name, args.value, args.hashes, args.force)
-=======
 def cli_set(api: GbdApi, args):
     if (not args.hashes or len(args.hashes) == 0) and not sys.stdin.isatty():
         args.hashes = read_hashes()
     api.set_attribute(args.name, args.value, args.hashes, args.force)
 
->>>>>>> 9f20b7a7
 
 def cli_meta_get(api: GbdApi, args):
     info = api.meta_get(args.feature)
@@ -144,26 +96,12 @@
 
 def cli_info(api: GbdApi, args):
     if args.name is not None:
-<<<<<<< HEAD
-        if args.values:
-            info = api.get_group_values(args.name)
-            print(*info, sep='\n')
-        else:
-            info = api.get_group_info(args.name)
-            for k,v in info.items():
-                print(k, v)
-    else:
-        result = api.get_database_info()
-        print("Using '{}'".format(result.get('name')))
-        print("Found tables: {}".format(",".join(api.get_all_groups())))
-=======
         info = api.get_feature_info(args.name)
         for k,v in info.items():
             print("{}: {}".format(k, v))
     else:
         print("Features: {}".format(" ".join(api.get_material_features())))
         print("Virtual: {}".format(" ".join(api.get_virtual_features())))
->>>>>>> 9f20b7a7
 
 
 # define directory type for argparse
@@ -233,31 +171,6 @@
     parser_hash.set_defaults(func=cli_hash)
 
     # define create command sub-structure
-<<<<<<< HEAD
-    parser_group = subparsers.add_parser('group', help='Create or modify an attribute group')
-    parser_group.add_argument('name', type=column_type, help='Name of group to create (or modify)')
-    parser_group.add_argument('-u', '--unique', help='Attribute has one unique value per benchmark (expects a default value)')
-    parser_group.add_argument('-r', '--remove', action='store_true', help='If group exists: remove the group with the specified name')
-    parser_group.add_argument('-c', '--clear', action='store_true', help='If group exists: remove all values in the group with the specified name')
-    parser_group.set_defaults(func=cli_group)
-
-    # define set command sub-structure
-    parser_tag = subparsers.add_parser('set', help='Set attribute [name] to [value] for [hashes]')
-    parser_tag.add_argument('hashes', help='Hashes', nargs='*')
-    parser_tag.add_argument('-n', '--name', type=column_type, help='Attribute name', required=True)
-    parser_tag.add_argument('-v', '--value', help='Attribute value', required=True)
-    parser_tag.add_argument('-r', '--remove', action='store_true', help='Remove attribute from hashes if present, instead of adding it')
-    parser_tag.add_argument('-f', '--force', action='store_true', help='Overwrite existing values')
-    parser_tag.set_defaults(func=cli_set)
-
-    # define find command sub-structure
-    parser_query = subparsers.add_parser('get', help='Query the benchmark database')
-    parser_query.add_argument('query', help='Specify a query-string (e.g. "variables > 100 and path like %%mp1%%")', nargs='?')
-    parser_query.add_argument('-r', '--resolve', help='Names of groups to resolve hashes against', nargs='+')
-    parser_query.add_argument('-c', '--collapse', action='store_true', help='Show only one representative per hash')
-    parser_query.add_argument('-g', '--group_by', help='Group by specified attribute (instead of gbd-hash)')
-    parser_query.set_defaults(func=cli_get)
-=======
     parser_create = subparsers.add_parser('create', help='Create a new feature')
     parser_create.add_argument('name', type=column_type, help='Name of feature')
     parser_create.add_argument('-u', '--unique', help='Unique constraint: specify default-value of feature')
@@ -302,7 +215,6 @@
     parser_meta_clear.add_argument('feature', type=column_type, help='Specify feature')
     parser_meta_clear.add_argument('-n', '--name', type=column_type, help='Meta-feature name')
     parser_meta_clear.set_defaults(func=cli_meta_clear)
->>>>>>> 9f20b7a7
 
     # evaluate arguments
     args = parser.parse_args()

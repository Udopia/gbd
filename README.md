# gbd (Global Benchmark Database)

## Programming Language
Python 3

<<<<<<< HEAD
### Getting Started
- setup python3
- setup pip3 and install required packages from ```requirements.txt```
    ```console
	    pip3 install -U -r /path/to/requirements.txt
	```
- clone repository
- make sure path for python 3 in cli.py is correct
  (default: ```#!/usr/bin/python3```)
- create an executable link like so ```ln -s $respository/cli.py $bin/gbd```
- obtain a database from https://baldur.iti.kit.edu/gbd/ and safe them under /path/to/db/file.db
- execute ```export GBD_DB=/path/to/db/file.db``` and put it in your .bashrc or somewhere else
- run ```gbd init /path/to/cnf``` in order to reinitialize your benchmarks table
- run ```gbd get -r benchmarks``` to test the system

## Usage
=======
## Installation

- Setup python3 (with SSL support) and pip3
- Clone Repository
- Install required packages: ```pip3 install -U -r requirements.txt```
- Make sure path for `python3` in `cli.py` is correct (default: ```#!/usr/bin/python3```)
- Create executable link: ```ln -s $respository/cli.py ~/bin/gbd```
- Optional: Download a database, e.g., [https://baldur.iti.kit.edu/gbd/](https://baldur.iti.kit.edu/gbd/roth.db), and safe it under /path/to/db/file.db
- Configure DB Path: ```export GBD_DB=/path/to/db/file.db``` (and put it in your .bashrc)
- Reinitialize paths in "benchmarks" table: ```gbd init /path/to/cnf```

## Test
>   ```gbd get -r benchmarks```

### Using GBD Server
>>>>>>> bdd90208
- After getting started, you can use GBD from the command line as explained in the help section
- For starting the server on Linux, run ```sh /server/run_server.sh /path/to/db/file.db```. If no path is given, the script uses the path from ```GBD_DB```
- For starting the server on Windows, run ```\path\to\python3\interpreter \server\server.py -d \path\to\db\file.db```

### Help on basic commands
>	```gbd -h```

### Help on specific command
>	```gbd [command] -h```

## Documenation
GBD was initially presented at the Pragmatics of SAT (POS) Workshop 2018 hosted at FLoC 2018 in Oxford, UK. Thus, two resources can now be used as documentation of the system.

### misc/doc/
The directory contains the Latex source of the original paper published at POS 2018.

### misc/presentation/
The directory contains the Latex source of the presentation slides as presented at POS 2018.<|MERGE_RESOLUTION|>--- conflicted
+++ resolved
@@ -3,24 +3,6 @@
 ## Programming Language
 Python 3
 
-<<<<<<< HEAD
-### Getting Started
-- setup python3
-- setup pip3 and install required packages from ```requirements.txt```
-    ```console
-	    pip3 install -U -r /path/to/requirements.txt
-	```
-- clone repository
-- make sure path for python 3 in cli.py is correct
-  (default: ```#!/usr/bin/python3```)
-- create an executable link like so ```ln -s $respository/cli.py $bin/gbd```
-- obtain a database from https://baldur.iti.kit.edu/gbd/ and safe them under /path/to/db/file.db
-- execute ```export GBD_DB=/path/to/db/file.db``` and put it in your .bashrc or somewhere else
-- run ```gbd init /path/to/cnf``` in order to reinitialize your benchmarks table
-- run ```gbd get -r benchmarks``` to test the system
-
-## Usage
-=======
 ## Installation
 
 - Setup python3 (with SSL support) and pip3
@@ -36,7 +18,6 @@
 >   ```gbd get -r benchmarks```
 
 ### Using GBD Server
->>>>>>> bdd90208
 - After getting started, you can use GBD from the command line as explained in the help section
 - For starting the server on Linux, run ```sh /server/run_server.sh /path/to/db/file.db```. If no path is given, the script uses the path from ```GBD_DB```
 - For starting the server on Windows, run ```\path\to\python3\interpreter \server\server.py -d \path\to\db\file.db```

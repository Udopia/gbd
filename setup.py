--- conflicted
+++ resolved
@@ -1,11 +1,7 @@
 from setuptools import setup, find_packages
 
 setup(name='gbd_tools',
-<<<<<<< HEAD
-  version='2.9.4',
-=======
   version='3.0.7',
->>>>>>> 9f20b7a7
   description='GBD Benchmark Database Tools: Maintenance of Benchmark Instances and their Attributes',
   long_description=open('README.md', 'rt').read(),
   long_description_content_type="text/markdown",

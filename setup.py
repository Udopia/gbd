--- conflicted
+++ resolved
@@ -1,11 +1,7 @@
 from setuptools import setup, find_packages
 
 setup(name='global_benchmark_database_tool',
-<<<<<<< HEAD
-  version='2.8.7',
-=======
-  version='2.8.8',
->>>>>>> 63895dc0
+  version='2.8.9',
   description='Maintenance of Benchmark Instances and their Attributes',
   long_description=open('README.md', 'rt').read(),
   long_description_content_type="text/markdown",

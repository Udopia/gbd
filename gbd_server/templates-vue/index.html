<!DOCTYPE html>

<html lang="en">
<head>
    <title>Global Benchmark Database</title>
    {% include "header_content.html" %}
</head>
<body>
<div class="position-relative" id="app">
    <b-modal ref="error-modal" hide-footer title="Something went wrong!">
        <div class="d-block text-center">
            <h3>We're sorry ...</h3>
        </div>
        <p>
            ...please check if the attribute in the query exists in the listed attributes below the query input
            field and contact the administration for further troubleshooting.
        </p>
        <b-button class="mt-3" variant="outline-danger" @click="hideErrorModal">Close</b-button>
    </b-modal>
    <b-container id="input-form">
        <b-container>
            <div>
                <b-img center src="{{ url_for('static', filename='resources/gbd_logo_small.png') }}" fluid
                       alt="GBD-Logo"></b-img>
            </div>
        </b-container>
        {% raw %}
        <b-container>
            <div style="margin-top: 10px">
                <b-form @submit="submitQuery">
                    <b-form-group id="query">
                        <b-input-group>
                            <b-form-input
                                    id="query"
                                    v-model="form.query"
                                    placeholder="Enter query"
                            ></b-form-input>
                            <b-input-group-append>
                                <b-dropdown variant="outline-dark">
                                    <template v-slot:button-content>
                                        Examples
                                    </template>
                                    <b-dropdown-group>
                                        <div style="padding: 5px; width: 300px">
                                            <b-form-radio-group v-model="form.query" :options="patterns.query_patterns"
                                                                stacked></b-form-radio-group>
                                        </div>
                                    </b-dropdown-group>
                                </b-dropdown>
                                <b-button type="submit" variant="outline-dark">
                                    <b-icon icon="search"></b-icon>
                                </b-button>
                            </b-input-group-append>
                        </b-input-group>
                    </b-form-group>
                    <b-form-group id="group-selection">
                        <b-form-checkbox-group v-model="form.checked">
                            <b-form-checkbox-group
                                    v-model="form.selected_groups"
                                    :options="form.groups"
                                    name="attributes"
                            ></b-form-checkbox-group>
                        </b-form-checkbox-group>
                    </b-form-group>
                    <b-button-group class="mx-1">
<<<<<<< HEAD
                        <form action="/getinstances" method="post" target="_self">
                            <input type="hidden" name="query" v-bind:value="form.query">
                            <b-button type="submit" variant="outline-dark">
                                <b-icon icon="download" style="margin-right: 5px"></b-icon>
                                Download instances
                            </b-button>
                        </form>
                        <form action="/exportcsv" method="post" target="_self">
                            <input type="hidden" name="query" v-bind:value="form.query">
                            <input type="hidden" name="selected_groups" v-bind:value="form.selected_groups">
                            <b-button type="submit" variant="outline-dark">
                                <b-icon icon="archive" style="margin-right: 5px"></b-icon>
                                Download attributes
                            </b-button>
                        </form>
                        <form action="/getdatabase" method="get" target="_self">
                            <b-button type="submit" variant="outline-dark">
                                <b-icon icon="server" aria-hidden="true" style="margin-right: 5px"></b-icon>
                                Download Database
                            </b-button>
                        </form>
=======
                        <b-button type="button" @click="getCsvFile" variant="outline-dark">
                            <b-icon icon="archive" style="margin-right: 5px"></b-icon>
                            Download Attributes
                        </b-button>
                        <b-button type="button" @click="getUrlFile" variant="outline-dark">
                            <b-icon icon="download" style="margin-right: 5px"></b-icon>
                            Download Instances
                        </b-button>
                        <b-button type="button" variant="outline-dark">
                            <a href="getdatabase">
                                <b-icon icon="server" aria-hidden="true" style="margin-right: 5px"></b-icon>
                                Download Database</a>
                        </b-button>
>>>>>>> 373a4844
                        <b-button type="button" v-b-toggle.sidebar-2 variant="outline-dark">
                            <b-icon icon="question" aria-hidden="true"></b-icon>
                        </b-button>
                    </b-button-group>
                    <b-sidebar id="sidebar-1" title="" shadow>
                        <template v-slot:default="{ hide }">
                            <div class="px-3 py-2">
                                {% endraw %}
                                {% include "databases.html" %}
                                {% raw %}
                            </div>
                            <b-button style="display: block; margin: 0 auto;" @click="hide" variant="danger">Ok
                            </b-button>
                        </template>
                    </b-sidebar>
                    <b-sidebar id="sidebar-2" title="" right shadow>
                        <template v-slot:default="{ hide }">
                            <div class="px-3 py-2 overflow-auto">
                                {% endraw %}
                                {% include "help.html" %}
                                {% raw %}
                            </div>
                            <b-button style="display: block; margin: 0 auto;" @click="hide" variant="danger">Ok
                            </b-button>
                        </template>
                    </b-sidebar>
                </b-form>
            </div>
        </b-container>
        <b-container>
            <b-row style="margin-top: 20px; margin-bottom: 10px">
                <b-col>
                    <div>
                        <b-dropdown variant="light">
                            <template v-slot:button-content>
                                <b-icon icon="gear-fill" aria-hidden="true"></b-icon>
                                Table Settings
                            </template>
                            <b-dropdown-group header="Show per page">
                                <div style="padding: 5px">
                                    <b-form-radio-group v-model="table.per_page" :options="table.options"
                                                        stacked></b-form-radio-group>
                                </div>
                            </b-dropdown-group>
                        </b-dropdown>
                    </div>
                </b-col>
                <b-col lg="6" class="my-1">
                    <b-form-group
                            label="Filter"
                            label-cols-sm="3"
                            label-align-sm="right"
                            label-size="sm"
                            label-for="filterInput"
                            class="mb-0"
                    >
                        <b-input-group size="sm">
                            <b-form-input
                                    v-model="table.filter"
                                    type="search"
                                    id="filterInput"
                                    placeholder="Type to Search"
                            ></b-form-input>
                            <b-input-group-append>
                                <b-button :disabled="!table.filter || table.busy" @click="table.filter = ''">Clear</b-button>
                            </b-input-group-append>
                        </b-input-group>
                    </b-form-group>
                </b-col>
            </b-row>
            <b-row>
                <b-col>
                    <b-table
                            id="result-table"
                            :head-variant="table.head_variant"
                            :items="result"
                            :fields="fields"
                            :per-page="table.per_page"
                            :current-page="table.current_page"
                            :busy="table.table_busy"
                            :sort-by.sync="table.sortBy"
                            :sort-desc.sync="table.sortDesc"
                            :filter="table.filter"
                            :filterIncludedFields="table.filterOn"
                            @filtered="onFiltered"
                            responsive
                            sort-icon-left
                            hover
                            show-empty
                            striped
                            small
                    >
                        <template v-slot:table-busy>
                            <div class="text-center text-success my-2">
                                <b-spinner type="grow" variant="success" class="align-middle"></b-spinner>
                                <strong>Loading...</strong>
                            </div>
                        </template>
                    </b-table>
                    <b-pagination
                            pills
                            v-model="table.current_page"
                            :total-rows="table.rows"
                            :per-page="table.per_page"
                            align="center"
                            aria-controls="result-table"
                    ></b-pagination>
                </b-col>
            </b-row>
            {% endraw %}
        </b-container>
    </b-container>
    <b-overlay :show="loading" no-wrap spinner-type="grow" spinner-variant="success" fixed="true" opacity="0.7"
               variant="light">
    </b-overlay>
    <footer class="container py-5">
        {% include "footer_content.html" %}
    </footer>
</div>
</body>
<script type="text/javascript" src="{{ url_for('static', filename='js/index.js') }}">
</script>
</html><|MERGE_RESOLUTION|>--- conflicted
+++ resolved
@@ -63,7 +63,6 @@
                         </b-form-checkbox-group>
                     </b-form-group>
                     <b-button-group class="mx-1">
-<<<<<<< HEAD
                         <form action="/getinstances" method="post" target="_self">
                             <input type="hidden" name="query" v-bind:value="form.query">
                             <b-button type="submit" variant="outline-dark">
@@ -85,21 +84,6 @@
                                 Download Database
                             </b-button>
                         </form>
-=======
-                        <b-button type="button" @click="getCsvFile" variant="outline-dark">
-                            <b-icon icon="archive" style="margin-right: 5px"></b-icon>
-                            Download Attributes
-                        </b-button>
-                        <b-button type="button" @click="getUrlFile" variant="outline-dark">
-                            <b-icon icon="download" style="margin-right: 5px"></b-icon>
-                            Download Instances
-                        </b-button>
-                        <b-button type="button" variant="outline-dark">
-                            <a href="getdatabase">
-                                <b-icon icon="server" aria-hidden="true" style="margin-right: 5px"></b-icon>
-                                Download Database</a>
-                        </b-button>
->>>>>>> 373a4844
                         <b-button type="button" v-b-toggle.sidebar-2 variant="outline-dark">
                             <b-icon icon="question" aria-hidden="true"></b-icon>
                         </b-button>

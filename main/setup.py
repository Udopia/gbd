--- conflicted
+++ resolved
@@ -1,29 +1,25 @@
-from setuptools import setup
-
-setup(name='global_benchmark_database_tool',
-<<<<<<< HEAD
-      version='2.2.10',
-=======
-      version='2.2.9',
->>>>>>> 8a21bd2c
-      description='A tool for global benchmark management',
-      long_description=open('README.md', 'rt').read(),
-      long_description_content_type="text/markdown",
-      url='https://github.com/Weitspringer/gbd',
-      author='Markus Iser, Luca Springer',
-      author_email='',
-      license='MIT',
-      classifiers=[
-          "License :: OSI Approved :: MIT License",
-          "Programming Language :: Python :: 3",
-          "Programming Language :: Python :: 3.7",
-      ],
-      packages=['gbd_tool', 'gbd_tool/database',
-                'gbd_tool/hashing'],
-      include_package_data=True,
-      install_requires=[
-          'flask',
-          'setuptools',
-          'tatsu',
-      ],
-      zip_safe=False)
+from setuptools import setup
+
+setup(name='global_benchmark_database_tool',
+      version='2.2.11',
+      description='A tool for global benchmark management',
+      long_description=open('README.md', 'rt').read(),
+      long_description_content_type="text/markdown",
+      url='https://github.com/Weitspringer/gbd',
+      author='Markus Iser, Luca Springer',
+      author_email='',
+      license='MIT',
+      classifiers=[
+          "License :: OSI Approved :: MIT License",
+          "Programming Language :: Python :: 3",
+          "Programming Language :: Python :: 3.7",
+      ],
+      packages=['gbd_tool', 'gbd_tool/database',
+                'gbd_tool/hashing'],
+      include_package_data=True,
+      install_requires=[
+          'flask',
+          'setuptools',
+          'tatsu',
+      ],
+      zip_safe=False)
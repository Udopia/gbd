from tatsu import parse
from gbd_tool.util import eprint


def find_hashes(database, query=None, resolve=[]):
    if query is None:
        return database.value_query("SELECT DISTINCT hash FROM benchmarks")
    else:
        ast = parse(GRAMMAR, query)
        tables = collect_tables(ast)
<<<<<<< HEAD
        tables.discard("benchmarks")
        if resolve is None or len(resolve) == 0:
            sql_select = "benchmarks.hash, GROUP_CONCAT(benchmarks.value)"
        elif "hash" in resolve:
            resolve.remove("hash") 
            tables.update(resolve)
            sql_select = ", ".join(['GROUP_CONCAT({}.value)'.format(table) for table in resolve])
            sql_select = "benchmarks.hash, {}".format(sql_select)
        else:
            tables.update(resolve)
            sql_select = ", ".join(['{}.value'.format(table) for table in resolve])
        where = build_where(ast)
        tables.discard("benchmarks")
        sql_from = " ".join(['LEFT JOIN {} ON benchmarks.hash = {}.hash'.format(table, table) for table in tables])
        statement = "SELECT {} FROM benchmarks {} WHERE {} GROUP BY benchmarks.hash".format(sql_select, sql_from, where)
        #print (statement)
=======
        if len(resolve) == 0:
            resolve.append("benchmarks")
        str_resolve_tables = "benchmarks.hash, " + ", ".join(['GROUP_CONCAT(DISTINCT({}.value))'.format(table) for table in resolve])
        str_where_query = build_where(ast)
        tables.update(resolve)
        str_join_tables = " ".join(['LEFT JOIN {} ON benchmarks.hash = {}.hash'.format(table, table) for table in tables if table != "benchmarks"])
        statement = "SELECT DISTINCT {} FROM benchmarks {} WHERE {} GROUP BY benchmarks.hash".format(str_resolve_tables, str_join_tables, str_where_query)
        eprint("Query: ".format(statement))
>>>>>>> ccaadc7a
        return database.query(statement)


def build_where(ast):
    result = ""
    if ast["exp"] is not None:
        result = build_where(ast["exp"])
    elif ast["con"] is not None:
        result = "(" + build_where(ast["exp1"]) + " " + ast["con"] + " " + build_where(ast["exp2"]) + ")"
    elif ast["op"] is not None:
        value = ast["val"]["num"] or "'" + ast["val"]["alnum"] + "'"
        result = ast["attr"] + ".value " + ast["op"] + " " + value
    return result


def collect_tables(ast):
    result = set()
    if ast["exp"] is not None:
        result.update(collect_tables(ast["exp"]))
    elif ast["con"] is not None:
        result.update(collect_tables(ast["exp1"]))
        result.update(collect_tables(ast["exp2"]))
    elif ast["op"] is not None:
        result.add(ast["attr"])
    return result


GRAMMAR = r'''
    @@grammar::EXP
    @@ignorecase::True

    start = exp:expression $ ;

    expression
        = '(' exp:expression ')'
        | exp1:expression con:('and' | 'or') exp2:expression
        | constraint
        ;

    constraint = attr:name op:('=' | '<' | '>' | '<=' | '>=' | '!=' | '<>' | 'like') val:value ;

    value
        = num:numeric
        | alnum:alphanumeric
        ;

    numeric = /[0-9\.\-]+/ ;
    alphanumeric = /[a-zA-Z0-9_\-\%\.\/]+/ ;

    name = /[a-zA-Z0-9_]+/ ;
'''<|MERGE_RESOLUTION|>--- conflicted
+++ resolved
@@ -8,24 +8,6 @@
     else:
         ast = parse(GRAMMAR, query)
         tables = collect_tables(ast)
-<<<<<<< HEAD
-        tables.discard("benchmarks")
-        if resolve is None or len(resolve) == 0:
-            sql_select = "benchmarks.hash, GROUP_CONCAT(benchmarks.value)"
-        elif "hash" in resolve:
-            resolve.remove("hash") 
-            tables.update(resolve)
-            sql_select = ", ".join(['GROUP_CONCAT({}.value)'.format(table) for table in resolve])
-            sql_select = "benchmarks.hash, {}".format(sql_select)
-        else:
-            tables.update(resolve)
-            sql_select = ", ".join(['{}.value'.format(table) for table in resolve])
-        where = build_where(ast)
-        tables.discard("benchmarks")
-        sql_from = " ".join(['LEFT JOIN {} ON benchmarks.hash = {}.hash'.format(table, table) for table in tables])
-        statement = "SELECT {} FROM benchmarks {} WHERE {} GROUP BY benchmarks.hash".format(sql_select, sql_from, where)
-        #print (statement)
-=======
         if len(resolve) == 0:
             resolve.append("benchmarks")
         str_resolve_tables = "benchmarks.hash, " + ", ".join(['GROUP_CONCAT(DISTINCT({}.value))'.format(table) for table in resolve])
@@ -34,7 +16,6 @@
         str_join_tables = " ".join(['LEFT JOIN {} ON benchmarks.hash = {}.hash'.format(table, table) for table in tables if table != "benchmarks"])
         statement = "SELECT DISTINCT {} FROM benchmarks {} WHERE {} GROUP BY benchmarks.hash".format(str_resolve_tables, str_join_tables, str_where_query)
         eprint("Query: ".format(statement))
->>>>>>> ccaadc7a
         return database.query(statement)
 
 
